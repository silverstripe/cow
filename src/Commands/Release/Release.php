<?php

namespace SilverStripe\Cow\Commands\Release;

use SilverStripe\Cow\Commands\Command;
use SilverStripe\Cow\Model\Modules\Project;
use SilverStripe\Cow\Model\Release\Version;
use SilverStripe\Cow\Steps\Release\RewriteReleaseBranches;
use SilverStripe\Cow\Steps\Release\CreateChangelog;
use SilverStripe\Cow\Steps\Release\CreateProject;
use SilverStripe\Cow\Steps\Release\PlanRelease;
use SilverStripe\Cow\Steps\Release\RunTests;
use SilverStripe\Cow\Steps\Release\UpdateTranslations;
use Symfony\Component\Console\Input\InputArgument;
use Symfony\Component\Console\Input\InputOption;
use InvalidArgumentException;
use Symfony\Component\Console\Output\Output;

/**
 * Execute each release step in order to publish a new version
 */
class Release extends Command
{
    protected $name = 'release';

    protected $description = 'Execute each release step in order to publish a new version';

    protected function configureOptions()
    {
        $branchOptions = implode('|', array_keys(Branch::OPTIONS));
        $this
            ->addArgument('version', InputArgument::REQUIRED, 'Exact version tag to release this project as')
            ->addArgument('recipe', InputArgument::OPTIONAL, 'Recipe to release', 'silverstripe/installer')
            ->addOption('repository', "r", InputOption::VALUE_REQUIRED, "Custom repository url")
            ->addOption('directory', 'd', InputOption::VALUE_REQUIRED, 'Optional directory to release project from')
<<<<<<< HEAD
            ->addOption(
                'branching',
                'b',
                InputOption::VALUE_REQUIRED,
                "Branching strategy. One of [{$branchOptions}]"
            );
=======
            ->addOption('security', 's', InputOption::VALUE_NONE, 'Update git remotes to point to security project')
            ->addOption('branch', 'b', InputOption::VALUE_REQUIRED, 'Branch each module to this')
            ->addOption('branch-auto', 'a', InputOption::VALUE_NONE, 'Automatically branch to major.minor.patch')
            ->addOption('skip-tests', null, InputOption::VALUE_NONE, 'Skip the tests suite run when performing the release')
            ->addOption('skip-i18n', null, InputOption::VALUE_NONE, 'Skip the text collection task when performing the release')
            ->addOption('repository', 'r', InputOption::VALUE_REQUIRED, 'Use a custom repository for the composer project');
>>>>>>> 6611f539
    }

    protected function fire()
    {
        // Get arguments
        $version = $this->getInputVersion();
<<<<<<< HEAD
        $recipe = $this->getInputRecipe();
        $directory = $this->getInputDirectory();
        $repository = $this->getInputRepository();

        // Make the directory
        $createProject = new CreateProject($this, $version, $recipe, $directory, $repository);
        $createProject->run($this->input, $this->output);
        $project = $this->getProject();
        $branching = $this->getBranching();
=======
        $fromVersion = $this->getInputFromVersion($version);
        $directory = $this->getInputDirectory($version);
        $repo = $this->input->getOption('repository');
        $branch = $this->getInputBranch($version);

        // Make the directory
        $project = new CreateProject($this, $version, $directory, $repo);
        $project->run($this->input, $this->output);
>>>>>>> 6611f539

        // Build and confirm release plan
        $buildPlan = new PlanRelease($this, $project, $version, $branching);
        $buildPlan->run($this->input, $this->output);
        $releasePlan = $buildPlan->getReleasePlan();

        // Branch all modules properly
        $branchAlias = new RewriteReleaseBranches($this, $project, $releasePlan);
        $branchAlias->run($this->input, $this->output);

        // Update all translations
<<<<<<< HEAD
        $translate = new UpdateTranslations($this, $project, $releasePlan);
        $translate->run($this->input, $this->output);

        // Run tests
        $test = new RunTests($this, $project);
        $test->run($this->input, $this->output);
=======
        if (!$this->input->getOption('skip-i18n')) {
            $translate = new UpdateTranslations($this, $directory, $modules);
            $translate->run($this->input, $this->output);
        }

        if (!$this->input->getOption('skip-tests')) {
            // Run tests
            $test = new RunTests($this, $directory);
            $test->run($this->input, $this->output);
        }
>>>>>>> 6611f539

        // Generate changelog
        $changelogs = new CreateChangelog($this, $project, $releasePlan);
        $changelogs->run($this->input, $this->output);



        // Output completion
        $this->output->writeln("<info>Success!</info> Release has been updated.");
        $command = $this->getPublishCommand($version, $project);
        $this->output->writeln(
            "Please check the changes made by this command, and run <info>{$command}</info>"
        );
    }

    /**
     * Get the version to release
     *
     * @return Version
     */
    protected function getInputVersion()
    {
        // Version
        $value = $this->input->getArgument('version');
        return new Version($value);
    }

    /**
     * Get the directory the project is, or will be in
     *
     * @return string
     */
    protected function getInputDirectory()
    {
        $directory = $this->input->getOption('directory');
        if (!$directory) {
            $directory = $this->pickDirectory();
        }
        return $directory;
    }

    /**
     * Get custom repository
     *
     * @return string
     */
    protected function getInputRepository()
    {
        return $this->input->getOption('repository');
    }

    /**
     * Guess a directory to install/read the given version
     *
     * @return string
     */
    protected function pickDirectory()
    {
        $version = $this->getInputVersion();
        $recipe = $this->getInputRecipe();

        $filename = DIRECTORY_SEPARATOR . 'release-' . str_replace('/', '_', $recipe) . '-'. $version->getValue();
        $cwd = getcwd();

        // Check if we are already in this directory
        if (strrpos($cwd, $filename) === strlen($cwd) - strlen($filename)) {
            return $cwd;
        }

        return $cwd . $filename;
    }

    /**
     * Gets recipe name to release
     *
     * @return string
     */
    protected function getInputRecipe()
    {
        $recipe = $this->input->getArgument('recipe');
        if (!preg_match('#(\w+)/(\w+)#', $recipe)) {
            throw new InvalidArgumentException("Invalid recipe composer name $recipe");
        }
        return $recipe;
    }

    /**
     * Get installed project
     *
     * @return Project
     */
    protected function getProject()
    {
        $directory = $this->getInputDirectory();
        return new Project($directory);
    }

    /**
     * Get branching strategy
     *
     * @return string Branching strategy, or null to inherit / default
     */
    protected function getBranching()
    {
        $branch = $this->input->getOption('branching');
        if ($branch && !array_key_exists($branch, Branch::OPTIONS)) {
            throw new InvalidArgumentException("Invalid branching option {$branch}");
        }
        return $branch;
    }

    /**
     * Get command to suggest to publish this release
     *
     * @param Version $version
     * @param Project $project
     * @return string Command name
     */
    protected function getPublishCommand($version, $project)
    {
        $command = 'cow release:publish ' . $version->getValue() . ' ' . $project->getName();
        switch ($this->output->getVerbosity()) {
            case Output::VERBOSITY_DEBUG:
                $command .= ' -vvv';
                break;
            case Output::VERBOSITY_VERY_VERBOSE:
                $command .= ' -vv';
                break;
            case Output::VERBOSITY_VERBOSE:
                $command .= ' -v';
                break;
        }
        return $command;
    }
}<|MERGE_RESOLUTION|>--- conflicted
+++ resolved
@@ -31,30 +31,22 @@
         $this
             ->addArgument('version', InputArgument::REQUIRED, 'Exact version tag to release this project as')
             ->addArgument('recipe', InputArgument::OPTIONAL, 'Recipe to release', 'silverstripe/installer')
-            ->addOption('repository', "r", InputOption::VALUE_REQUIRED, "Custom repository url")
+            ->addOption('repository', 'r', InputOption::VALUE_REQUIRED, "Custom repository url")
             ->addOption('directory', 'd', InputOption::VALUE_REQUIRED, 'Optional directory to release project from')
-<<<<<<< HEAD
+            ->addOption('skip-tests', null, InputOption::VALUE_NONE, 'Skip the tests suite run when performing the release')
+            ->addOption('skip-i18n', null, InputOption::VALUE_NONE, 'Skip the text collection task when performing the release')
             ->addOption(
                 'branching',
                 'b',
                 InputOption::VALUE_REQUIRED,
                 "Branching strategy. One of [{$branchOptions}]"
             );
-=======
-            ->addOption('security', 's', InputOption::VALUE_NONE, 'Update git remotes to point to security project')
-            ->addOption('branch', 'b', InputOption::VALUE_REQUIRED, 'Branch each module to this')
-            ->addOption('branch-auto', 'a', InputOption::VALUE_NONE, 'Automatically branch to major.minor.patch')
-            ->addOption('skip-tests', null, InputOption::VALUE_NONE, 'Skip the tests suite run when performing the release')
-            ->addOption('skip-i18n', null, InputOption::VALUE_NONE, 'Skip the text collection task when performing the release')
-            ->addOption('repository', 'r', InputOption::VALUE_REQUIRED, 'Use a custom repository for the composer project');
->>>>>>> 6611f539
     }
 
     protected function fire()
     {
         // Get arguments
         $version = $this->getInputVersion();
-<<<<<<< HEAD
         $recipe = $this->getInputRecipe();
         $directory = $this->getInputDirectory();
         $repository = $this->getInputRepository();
@@ -64,16 +56,6 @@
         $createProject->run($this->input, $this->output);
         $project = $this->getProject();
         $branching = $this->getBranching();
-=======
-        $fromVersion = $this->getInputFromVersion($version);
-        $directory = $this->getInputDirectory($version);
-        $repo = $this->input->getOption('repository');
-        $branch = $this->getInputBranch($version);
-
-        // Make the directory
-        $project = new CreateProject($this, $version, $directory, $repo);
-        $project->run($this->input, $this->output);
->>>>>>> 6611f539
 
         // Build and confirm release plan
         $buildPlan = new PlanRelease($this, $project, $version, $branching);
@@ -85,31 +67,20 @@
         $branchAlias->run($this->input, $this->output);
 
         // Update all translations
-<<<<<<< HEAD
-        $translate = new UpdateTranslations($this, $project, $releasePlan);
-        $translate->run($this->input, $this->output);
+        if (!$this->input->getOption('skip-i18n')) {
+            $translate = new UpdateTranslations($this, $project, $releasePlan);
+            $translate->run($this->input, $this->output);
+        }
 
         // Run tests
-        $test = new RunTests($this, $project);
-        $test->run($this->input, $this->output);
-=======
-        if (!$this->input->getOption('skip-i18n')) {
-            $translate = new UpdateTranslations($this, $directory, $modules);
-            $translate->run($this->input, $this->output);
-        }
-
         if (!$this->input->getOption('skip-tests')) {
-            // Run tests
-            $test = new RunTests($this, $directory);
+            $test = new RunTests($this, $project);
             $test->run($this->input, $this->output);
         }
->>>>>>> 6611f539
 
         // Generate changelog
         $changelogs = new CreateChangelog($this, $project, $releasePlan);
         $changelogs->run($this->input, $this->output);
-
-
 
         // Output completion
         $this->output->writeln("<info>Success!</info> Release has been updated.");
@@ -152,7 +123,20 @@
      */
     protected function getInputRepository()
     {
-        return $this->input->getOption('repository');
+        // Check specified repository
+        $repository = $this->input->getOption('repository');
+        if ($repository) {
+            return $repository;
+        }
+
+        // Check if repository was used during install
+        // Prevents mistake publishing a project created with a repository
+        $directory = $this->getInputDirectory();
+        if (file_exists($directory.'/.cow.repository')) {
+            return file_get_contents($directory.'/.cow.repository');
+        }
+
+        return null;
     }
 
     /**
