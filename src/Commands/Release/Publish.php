<?php

namespace SilverStripe\Cow\Commands\Release;

use Exception;
use SilverStripe\Cow\Model\Release\LibraryRelease;
use SilverStripe\Cow\Steps\Release\BuildArchive;
use SilverStripe\Cow\Steps\Release\PublishRelease;
use SilverStripe\Cow\Steps\Release\UploadArchive;
use SilverStripe\Cow\Steps\Release\WaitStep;
use Symfony\Component\Console\Input\InputOption;

/**
 * Top level publish command
 */
class Publish extends Release
{
    protected $name = 'release:publish';

    protected $description = 'Publish results of this release';

    protected function configureOptions()
    {
<<<<<<< HEAD
        parent::configureOptions();
        $this->addOption(
            'aws-profile',
            null,
            InputOption::VALUE_REQUIRED,
            "AWS profile to use for upload",
            "silverstripe"
        );
=======
        $this
            ->addArgument('version', InputArgument::REQUIRED, 'Exact version tag to release this project as')
            ->addOption('directory', 'd', InputOption::VALUE_REQUIRED, 'Optional directory to release project from')
			->addOption('repository', 'r', InputOption::VALUE_REQUIRED, 'Use a custom repository for the composer project')
            ->addOption('skip-archive-upload', 's', InputOption::VALUE_NONE, 'Skip uploading to AWS')
            ->addOption(
                'aws-profile',
                null,
                InputOption::VALUE_REQUIRED,
                "AWS profile to use for upload",
                "silverstripe"
            );
>>>>>>> 6611f539
    }

    protected function fire()
    {
        // Get arguments
        $project = $this->getProject();
        $releasePlan = $this->getReleasePlan();
        $awsProfile = $this->getInputAWSProfile();

        // Does bulk of module publishing, rewrite of dev branches, rewrite of tags, and actual tagging
        $publish = new PublishRelease($this, $project, $releasePlan);
        $publish->run($this->input, $this->output);

        // Once pushed, wait until installable
<<<<<<< HEAD
        $wait = new WaitStep($this, $project, $releasePlan);
=======
        $wait = new Wait($this, $version, $directory);
>>>>>>> 6611f539
        $wait->run($this->input, $this->output);

        // Create packages
        $package = new BuildArchive($this, $project, $releasePlan);
        $package->run($this->input, $this->output);

        // Upload
<<<<<<< HEAD
        $upload = new UploadArchive($this, $project, $releasePlan, $awsProfile);
        $upload->run($this->input, $this->output);
=======
        if (!$this->input->getOption('skip-archive-upload')) {
            $upload = new UploadArchive($this, $version, $directory, $awsProfile);
            $upload->run($this->input, $this->output);
        }
>>>>>>> 6611f539
    }

    /**
     * Get the aws profile to use
     *
     * @return string
     */
    public function getInputAWSProfile()
    {
        return $this->input->getOption('aws-profile');
    }

    /**
     * @return LibraryRelease
     * @throws Exception
     */
    protected function getReleasePlan()
    {
        $plan = $this->getProject()->loadCachedPlan();
        if (empty($plan)) {
            throw new Exception("Please run 'cow release' before 'cow release:publish'");
        }
        return $plan;
    }
}<|MERGE_RESOLUTION|>--- conflicted
+++ resolved
@@ -21,21 +21,9 @@
 
     protected function configureOptions()
     {
-<<<<<<< HEAD
         parent::configureOptions();
-        $this->addOption(
-            'aws-profile',
-            null,
-            InputOption::VALUE_REQUIRED,
-            "AWS profile to use for upload",
-            "silverstripe"
-        );
-=======
         $this
-            ->addArgument('version', InputArgument::REQUIRED, 'Exact version tag to release this project as')
-            ->addOption('directory', 'd', InputOption::VALUE_REQUIRED, 'Optional directory to release project from')
-			->addOption('repository', 'r', InputOption::VALUE_REQUIRED, 'Use a custom repository for the composer project')
-            ->addOption('skip-archive-upload', 's', InputOption::VALUE_NONE, 'Skip uploading to AWS')
+            ->addOption('skip-upload', 's', InputOption::VALUE_NONE, 'Skip uploading to AWS')
             ->addOption(
                 'aws-profile',
                 null,
@@ -43,7 +31,6 @@
                 "AWS profile to use for upload",
                 "silverstripe"
             );
->>>>>>> 6611f539
     }
 
     protected function fire()
@@ -52,33 +39,25 @@
         $project = $this->getProject();
         $releasePlan = $this->getReleasePlan();
         $awsProfile = $this->getInputAWSProfile();
+        $repository = $this->getInputRepository();
 
         // Does bulk of module publishing, rewrite of dev branches, rewrite of tags, and actual tagging
         $publish = new PublishRelease($this, $project, $releasePlan);
         $publish->run($this->input, $this->output);
 
         // Once pushed, wait until installable
-<<<<<<< HEAD
         $wait = new WaitStep($this, $project, $releasePlan);
-=======
-        $wait = new Wait($this, $version, $directory);
->>>>>>> 6611f539
         $wait->run($this->input, $this->output);
 
         // Create packages
-        $package = new BuildArchive($this, $project, $releasePlan);
+        $package = new BuildArchive($this, $project, $releasePlan, $repository);
         $package->run($this->input, $this->output);
 
         // Upload
-<<<<<<< HEAD
-        $upload = new UploadArchive($this, $project, $releasePlan, $awsProfile);
-        $upload->run($this->input, $this->output);
-=======
-        if (!$this->input->getOption('skip-archive-upload')) {
-            $upload = new UploadArchive($this, $version, $directory, $awsProfile);
+        if (!$this->input->getOption('skip-upload')) {
+            $upload = new UploadArchive($this, $project, $releasePlan, $awsProfile);
             $upload->run($this->input, $this->output);
         }
->>>>>>> 6611f539
     }
 
     /**
