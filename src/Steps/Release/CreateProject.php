--- conflicted
+++ resolved
@@ -35,26 +35,19 @@
     protected $directory;
 
     /**
-<<<<<<< HEAD
      * Custom composer repository
      *
      * @var string
      */
     protected $repository;
-=======
-     * @var string
-     */
-    protected $repo;
->>>>>>> 6611f539
 
     /**
      *
      * @param Command $command
-<<<<<<< HEAD
      * @param Version $version
      * @param string $recipe
      * @param string $directory
-     * @param string $repository
+     * @param string $repository Custom composer repository for this install
      */
     public function __construct(Command $command, Version $version, $recipe, $directory = '.', $repository = null)
     {
@@ -63,19 +56,6 @@
         $this->setVersion($version);
         $this->setDirectory($directory ?: '.');
         $this->setRepository($repository);
-=======
-     * @param array $version
-     * @param string $directory
-     * @param string $repo
-     */
-    public function __construct(Command $command, ReleaseVersion $version, $directory = '.', $repo = null)
-    {
-        parent::__construct($command);
-
-        $this->version = $version;
-        $this->directory = $directory ?: '.';
-        $this->repo = $repo;
->>>>>>> 6611f539
     }
 
     /**
@@ -87,9 +67,6 @@
      */
     public function run(InputInterface $input, OutputInterface $output)
     {
-        if ($this->repo) {
-            $this->log($output, "Installing with custom repo: <info>{$this->repo}</info>");
-        }
         // Check if output directory already exists
         if (Project::isProjectPath($this->directory)) {
             $this->log($output, "Project already exists in target directory. Skipping project creation", "error");
@@ -115,6 +92,11 @@
             $repo->run("checkout", ["--", $path]);
         }
 
+        // If using custom repository, write `.cow.repository` file for later
+        if ($this->getRepository()) {
+            file_put_contents($path.'/.cow.repository', $this->getRepository());
+        }
+
         // Success
         $this->log($output, "Project successfully created!");
     }
@@ -135,7 +117,6 @@
      */
     protected function installVersion(OutputInterface $output, $installVersion)
     {
-<<<<<<< HEAD
         $this->log($output, "Installing version <info>{$installVersion}</info> in <info>{$this->directory}</info>");
         Composer::createProject(
             $this->getCommandRunner($output),
@@ -144,30 +125,6 @@
             $installVersion,
             $this->getRepository()
         );
-=======
-        $this->log($output, "Installing version <info>{$version}</info> in <info>{$this->directory}</info>");
-        $command = array(
-            "composer", "create-project", "--ignore-platform-reqs", "--prefer-source", "--keep-vcs", $this->package, $this->directory, $version
-        );
-        if ($this->repo) {
-            $this->log($output, "Using custom repo <info>{$this->repo}</info>");
-            $command[] = sprintf("--repository=%s", $this->repo);
-            $command[] = '--no-install';
-        }
-        $this->runCommand($output, $command, "Could not create project with version {$version}");
-        if ($this->repo) {
-            $repo = $this->repo;
-            if (file_exists($repo)) {
-                $repo = 'file://' . $repo;
-            }
-            $this->runCommand($output, array(
-                'composer', 'config', 'repositories.repo', 'composer', $repo, '-d', $this->directory
-            ));
-            $this->runCommand($output, array(
-                'composer', 'update', '--ignore-platform-reqs', '--prefer-source', '-d', $this->directory
-            ));
-        }
->>>>>>> 6611f539
     }
 
     /**
