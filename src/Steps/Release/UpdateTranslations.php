<?php

namespace SilverStripe\Cow\Steps\Release;

use Exception;
<<<<<<< HEAD
use Generator;
=======
>>>>>>> 6611f539
use InvalidArgumentException;
use SilverStripe\Cow\Commands\Command;
use SilverStripe\Cow\Model\Modules\Module;
use SilverStripe\Cow\Model\Modules\Project;
use SilverStripe\Cow\Model\Release\LibraryRelease;
use SilverStripe\Cow\Utility\Translations;
use Symfony\Component\Console\Input\InputInterface;
use Symfony\Component\Console\Output\OutputInterface;
use Symfony\Component\Yaml\Yaml;

/**
 * Synchronise all translations with transifex, merging these with strings detected in code files
 *
 * Basic process follows:
 *  - Set mtime on all local files to long ago (1 year in the past?) because tx pull breaks on new files and
 *    won't update them
 *  - Pull all source files from transifex with the below:
 *      `tx pull -a -s -f --minimum-perc=10`
 *  - Detect all new translations, making sure to merge in changes
 *      `./framework/sake dev/tasks/i18nTextCollectorTask "flush=all" "merge=1"
 *  - Detect all new JS translations in a similar way (todo)
 *  - Generate javascript from js source files
 *  - Push up all source translations
 *      `tx push -s`
 *  - Commit changes to source control (without push)
 */
class UpdateTranslations extends ReleaseStep
{
    /**
     * Min tx client version

     * @var string
     */
    protected $txVersion = '0.12';

    /**
     * Min % difference required for tx updates
     *
     * @var int
     */
    protected $txMinimumPerc = 10;

    /**
     * Flag whether we should do push on each git repo
     *
     * @var bool
     */
    protected $doPush;

    /**
     * Map of file paths to original JS master files.
     * This is necessary prior to pulling master translations, since we need to do a
     * post-pull merge locally, before pushing up back to transifex. Unlike PHP
     * translations, text collector is unable to re-generate javascript translations, so
     * instead we back them up here.
     *
     * @var array
     */
    protected $originalJSMasters = array();

    /**
     * Create a new translation step
     *
     * @param Command $command Parent command
     * @param Project $project Root project
     * @param LibraryRelease $plan
     * @param bool $doPush Do git push at end
     */
    public function __construct(Command $command, Project $project, LibraryRelease $plan, $doPush = false)
    {
        parent::__construct($command, $project, $plan);
        $this->setDoPush($doPush);
    }

    public function getStepName()
    {
        return 'translations';
    }

    public function run(InputInterface $input, OutputInterface $output)
    {
        $modules = iterator_to_array($this->getTranslatableModules(), false);
        $count = count($modules);
        if ($count === 0) {
            $this->log($output, "No modules require translation: skipping");
            return;
        }
<<<<<<< HEAD

        $this->log($output, "Updating translations for {$count} module(s)");
        $this->checkTransifexVersion($output);
=======
        $this->checkTransifexVersion($output);
        $this->checkYamlCleanDependency($output);
>>>>>>> 6611f539
        $this->storeJavascript($output, $modules);
        $this->pullSource($output, $modules);
        $this->cleanYaml($output, $modules);
        $this->mergeJavascriptMasters($output);
        $this->collectStrings($output, $modules);
        $this->generateJavascript($output, $modules);
        $this->pushSource($output, $modules);
        $this->commitChanges($output, $modules);
        $this->log($output, 'Translations complete');
    }

    /**
     * Test that tx tool is installed
     *
     * @param OutputInterface $output
     * @throws InvalidArgumentException
     */
    protected function checkTransifexVersion(OutputInterface $output)
    {
        $error = "translate requires transifex {$this->txVersion} at least. "
            . "Run 'pip install transifex-client==0.11b3' to update.";

        // Get version
        $result = $this->runCommand($output, array("tx", "--version"), $error);
        $result = preg_replace('/\s+/', '', $result);
        if (version_compare($result, $this->txVersion, '<')) {
            throw new InvalidArgumentException($error ." Current version: ".$result);
        }

        $this->log($output, "Using transifex CLI version: $result");
    }

    /**
     * Test that yamlclean ruby gem is installed
     *
     * @param OutputInterface $output
     * @throws InvalidArgumentException
     */
    protected function checkYamlCleanDependency(OutputInterface $output)
    {
        $error = "translate requires the yamlclean ruby gem. Run 'gem install yamlclean'";
        try {
            $this->runCommand($output, 'yamlclean');
        } catch (Exception $e) {
             throw new InvalidArgumentException($error);
        }
    }

    /**
     * Backup local javascript masters
     *
     * @param OutputInterface $output
     * @param Module[] $modules
     */
    protected function storeJavascript(OutputInterface $output, $modules)
    {
        $this->log($output, "Backing up local javascript masters");
        // Backup files prior to replacing local copies with transifex master
        $this->originalJSMasters = [];
        foreach ($modules as $module) {
            $jsPath = $module->getJSLangDirectories();
            foreach ((array)$jsPath as $path) {
                $masterPath = "{$path}/src/en.js";
                $this->log($output, "Backing up <info>$masterPath</info>");
                if (file_exists($masterPath)) {
                    $masterJSON = $this->decodeJSONFile($masterPath);
                    $this->originalJSMasters[$masterPath] = $masterJSON;
                }
            }
        }
        $this->log($output, "Finished backing up " . count($this->originalJSMasters) . " javascript masters");
    }

    /**
     * Check for errors in the last json_decode
     *
     * @param string $path
     * @throws \Exception
     */
    protected function checkJsonDecode($path)
    {
        if (json_last_error()) {
            $message = json_last_error_msg();
            throw new Exception("Error json decoding file {$path}: {$message}");
        }
    }

    /**
     * Merge back master files with any local contents
     *
     * @param OutputInterface $output
     */
    protected function mergeJavascriptMasters(OutputInterface $output)
    {
        // skip if no translations for this module
        if (empty($this->originalJSMasters)) {
            return;
        }
        $this->log($output, "Merging local javascript masters");
        foreach ($this->originalJSMasters as $path => $contentJSON) {
            if (file_exists($path)) {
                $masterJSON = $this->decodeJSONFile($path);
                $contentJSON = array_merge($masterJSON, $contentJSON);
            }
            // Re-order values
            ksort($contentJSON);

            // Write back to local
            file_put_contents($path, json_encode($contentJSON, JSON_PRETTY_PRINT));
        }
        $this->log($output, "Finished merging " . count($this->originalJSMasters) . " javascript masters");
    }

    /**
     * Update sources from transifex
     *
     * @param OutputInterface $output
     * @param Module[] $modules List of modules
     */
    protected function pullSource(OutputInterface $output, $modules)
    {
        foreach ($modules as $module) {
            $name = $module->getName();
            $this->log(
                $output,
                "Pulling sources from transifex for <info>{$name}</info> (min %{$this->txMinimumPerc} delta)"
            );

            // Set mtime to a year ago so that transifex will see these as obsolete
            $ymlLang = $module->getLangDirectory();
            if ($ymlLang) {
                $touchCommand = sprintf(
                    'find %s -type f \( -name "*.yml" \) -exec touch -t %s {} \;',
                    $ymlLang,
                    date('YmdHi.s', strtotime('-1 year'))
                );
                $this->runCommand($output, $touchCommand);
            }
            $jsLangDirs = $module->getJSLangDirectories();
            foreach ($jsLangDirs as $jsLangDir) {
                $touchCommand = sprintf(
                    'find %s -type f \( -name "*.js*" \) -exec touch -t %s {} \;',
                    $jsLangDir,
                    date('YmdHi.s', strtotime('-1 year'))
                );
                $this->runCommand($output, $touchCommand);
            }

            // Run tx pull
            $pullCommand = sprintf(
                '(cd %s && tx pull -a -s -f --minimum-perc=%d)',
                $module->getDirectory(),
                $this->txMinimumPerc
            );
            $this->runCommand($output, $pullCommand);
        }
    }

    /**
     * Tidy yaml files using yamlclean ruby gem
     *
     * @param OutputInterface $output
     * @param Module[] $modules List of modules
     */
    protected function cleanYaml(OutputInterface $output, $modules)
    {
        foreach ($modules as $module) {
            $name = $module->getName();
            $this->log(
                $output,
                "Cleaning YAML sources for <info>{$name}</info>"
            );

<<<<<<< HEAD
            $num = 0;
            foreach (glob($module->getLangDirectory()."/*.yml") as $sourceFile) {
                $dirty = file_get_contents($sourceFile);
                $sourceData = Yaml::parse($dirty);
                $cleaned = Yaml::dump($sourceData, 9999, 2);
                if ($dirty !== $cleaned) {
                    $num++;
                    file_put_contents($sourceFile, $cleaned);
                }
            }

            $this->log($output, "<info>{$num}</info> yml files cleaned");
=======
            foreach (glob($module->getLangDirectory()."/*.yml") as $sourceFile) {
                $cleanCommand = sprintf(
                    'echo "$(yamlclean %1$s)" > %1$s',
                    $sourceFile
                );
                $this->runCommand($output, $cleanCommand);
            }
>>>>>>> 6611f539
        }
    }

    /**
     * Run text collector on the given modules
     *
     * @param OutputInterface $output
     * @param Module[] $modules List of modules
     */
    protected function collectStrings(OutputInterface $output, $modules)
    {
        $this->log($output, "Running i18nTextCollectorTask");

        // Get code dirs for each module
        $dirs = array();
        foreach ($modules as $module) {
            $dirs[] = $module->getI18nTextCollectorName();
        }

        $sakeCommand = sprintf(
            '(cd %s && %s dev/tasks/i18nTextCollectorTask "flush=all" "merge=1" "module=%s")',
            $this->getProject()->getDirectory(),
            $this->getProject()->getSakePath(),
            implode(',', $dirs)
        );
        $this->runCommand($output, $sakeCommand, "Error encountered running i18nTextCollectorTask");
    }

    /**
     * Generate javascript for all modules
     *
     * @param OutputInterface $output
     * @param Module[] $modules
     */
    protected function generateJavascript(OutputInterface $output, $modules)
    {
        Translations::generateJavascript($this->getCommandRunner($output), $modules);
    }

    /**
     * Push source updates to transifex
     *
     * @param OutputInterface $output
     * @param Module[] $modules
     */
    public function pushSource(OutputInterface $output, $modules)
    {
        $this->log($output, "Pushing updated sources to transifex");

        foreach ($modules as $module) {
            // Run tx pull
            $pushCommand = sprintf(
                '(cd %s && tx push -s)',
                $module->getDirectory()
            );
            $moduleName = $module->getName();
            $this->runCommand($output, $pushCommand, "Error pushing module {$moduleName} to origin");
        }
    }

    /**
     * Commit changes for all modules
     *
     * @param OutputInterface $output
     * @param Module[] $modules
     */
    public function commitChanges(OutputInterface $output, $modules)
    {
        $this->log($output, 'Committing translations to git');

        foreach ($modules as $module) {
            $repo = $module->getRepository();

            // Add all changes
            $jsPath = $module->getJSLangDirectories();
            $langPath = $module->getLangDirectory();
            foreach (array_merge((array)$jsPath, (array)$langPath) as $path) {
                if (is_dir($path)) {
                    $repo->run("add", array($path . "/*"));
                }
            }

            // Commit changes if any exist
            $status = $repo->run("status");
            if (stripos($status, 'Changes to be committed:')) {
                $this->log($output, "Comitting changes for module " . $module->getName());
                $repo->run("commit", array("-m", "Update translations"));
            }

            // Do push if selected
            if ($this->doPush) {
                $this->log($output, "Pushing upstream for module " . $module->getName());
                $repo->run("push", array("origin"));
            }
        }
    }

    /**
     * @return bool
     */
    public function isDoPush()
    {
        return $this->doPush;
    }

    /**
     * @param bool $doPush
     * @return $this
     */
    public function setDoPush($doPush)
    {
        $this->doPush = $doPush;
        return $this;
    }

    /**
     * @return Module[]|Generator
     */
    public function getTranslatableModules()
    {
        // Don't translate upgrade-only
        foreach ($this->getNewReleases() as $release) {
            // Only translate modules with .tx directories
            $library = $release->getLibrary();
            if ($library instanceof Module && $library->isTranslatable()) {
                yield $library;
            }
        }
    }

    /**
     * Decode json file
     *
     * @param string $path
     * @return array
     */
    protected function decodeJSONFile($path)
    {
        $masterJSON = json_decode(file_get_contents($path), true);
        $this->checkJsonDecode($path);
        return $masterJSON;
    }
}<|MERGE_RESOLUTION|>--- conflicted
+++ resolved
@@ -3,10 +3,7 @@
 namespace SilverStripe\Cow\Steps\Release;
 
 use Exception;
-<<<<<<< HEAD
 use Generator;
-=======
->>>>>>> 6611f539
 use InvalidArgumentException;
 use SilverStripe\Cow\Commands\Command;
 use SilverStripe\Cow\Model\Modules\Module;
@@ -94,14 +91,9 @@
             $this->log($output, "No modules require translation: skipping");
             return;
         }
-<<<<<<< HEAD
 
         $this->log($output, "Updating translations for {$count} module(s)");
         $this->checkTransifexVersion($output);
-=======
-        $this->checkTransifexVersion($output);
-        $this->checkYamlCleanDependency($output);
->>>>>>> 6611f539
         $this->storeJavascript($output, $modules);
         $this->pullSource($output, $modules);
         $this->cleanYaml($output, $modules);
@@ -135,22 +127,6 @@
     }
 
     /**
-     * Test that yamlclean ruby gem is installed
-     *
-     * @param OutputInterface $output
-     * @throws InvalidArgumentException
-     */
-    protected function checkYamlCleanDependency(OutputInterface $output)
-    {
-        $error = "translate requires the yamlclean ruby gem. Run 'gem install yamlclean'";
-        try {
-            $this->runCommand($output, 'yamlclean');
-        } catch (Exception $e) {
-             throw new InvalidArgumentException($error);
-        }
-    }
-
-    /**
      * Backup local javascript masters
      *
      * @param OutputInterface $output
@@ -261,7 +237,7 @@
     }
 
     /**
-     * Tidy yaml files using yamlclean ruby gem
+     * Tidy yaml files using symfony yaml
      *
      * @param OutputInterface $output
      * @param Module[] $modules List of modules
@@ -275,7 +251,6 @@
                 "Cleaning YAML sources for <info>{$name}</info>"
             );
 
-<<<<<<< HEAD
             $num = 0;
             foreach (glob($module->getLangDirectory()."/*.yml") as $sourceFile) {
                 $dirty = file_get_contents($sourceFile);
@@ -288,15 +263,6 @@
             }
 
             $this->log($output, "<info>{$num}</info> yml files cleaned");
-=======
-            foreach (glob($module->getLangDirectory()."/*.yml") as $sourceFile) {
-                $cleanCommand = sprintf(
-                    'echo "$(yamlclean %1$s)" > %1$s',
-                    $sourceFile
-                );
-                $this->runCommand($output, $cleanCommand);
-            }
->>>>>>> 6611f539
         }
     }
 
